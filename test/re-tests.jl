cd("/home/gregor/dev/julia")
using Pkg
<<<<<<< HEAD
Pkg.activate("CombinedParsers")
using CombinedParsers
import CombinedParsers: ParserTypes
=======
Pkg.activate("ParserAlchemy")
using ParserAlchemy
using ParserAlchemy.Regexp
import ParserAlchemy: ParserTypes
>>>>>>> 5bfb1db9
using BenchmarkTools
using Test


include("/home/gregor/dev/julia/ParserAlchemy/test/pcretest-parser.jl");

parse(log_names(pcre_parser),"(?:[a-z])(b)*\\1")


@testset "test parsing" begin
    parse(pcre_parser,"(a)")
    @test parse(integer,"09")==9
    @test parse(comment_or_empty,
                "# This set of tests is for features that are compatible with all versions of\n\n \t \n") ==
    ["# This set of tests is for features that are compatible with all versions of\n","\n", " \t \n"]
    @test parse(skip_whitespace_and_comments,with_options(Base.PCRE.EXTENDED,"# some comment   \n")) == [ with_log("some comment",Always()) ]
    @test parse(skip_whitespace_and_comments,"# some comment   \n") == []
    @test parse(match_test,"""
                    abc
                 0: abc
                """) == (sequence="abc", expect = [(i=0,result="abc")])
    @test parse(match_test,"""
                    abc
                 0: \xff
                """) == (sequence="abc", expect = [(i=0,result="\xff")])
    @test parse(testspec,
                raw"""
                /^abc$/m
                    abc
                 0: abc
                    qqq\nabc
                 0: abc
                    abc\nzzz
                 0: abc
                    qqq\nabc\nzzz
                 0: abc
                """
                ).pattern.x=="^abc\$"
    @test parse(rep(seq(comment_or_empty,
                        testspec)),"""
                /a(*F:X)b/
                    abc
                No match, mark = X
                """)[1][2].pattern=="a(*F:X)b"
    test_pcre"""
            /\Aabc\z/m
                abc
             0: abc
            \= Expect no match
                abc\n   
            No match
                qqq\nabc
            No match
                abc\nzzz
            No match
                qqq\nabc\nzzz
            No match

            /(?|(abc)|(xyz))/B
               >abc<
               >xyz<
            """
end


tests_string=read("/home/gregor/dev/pcre/testdata/testoutput1",String);
tests = parse(tests_parser, tests_string);



<<<<<<< HEAD
# https://www.pcre.org/original/doc/html/pcrepattern.html#SEC5
escape_sequence = seq(String,"\\Q",rep_until(CombinedParsers.any(),"\\E"),
                      transform=(v,i)->join(v[2]));
_iterate(escape_sequence,raw"\Q[].\E")
push!(pattern,escape_sequence);
=======
>>>>>>> 5bfb1db9


## check specific case
err_idx = 989 
err_test=tests[1][err_idx][2];x=err_test.pattern
pp=Regcomb(x)
match(pp,err_test.test[1].sequence)
@pcre_testset err_test true





##parse(quantified, with_options("x","b #c\n*"))
##parse(alt( ( with_log("$i",e;nomatch=true) for (i,e) in enumerate(pattern.options) )...), "(?-i)")


##parse(quantified,with_options(Base.PCRE.CASELESS,"a*?"))
result_type(bracket)
parse(bracket,"[a\\E]")
##parse(bracket,with_options("i","[^]a]"))
parse(pattern,"[")


## push!(pattern,seq('\\', AnyChar()) do v; parser(v[2]); end);

## parse(skip_whitespace_on(Base.PCRE.EXTENDED),with_options("x"," a"))|>dump
## parse(seq(parse(skip_whitespace_and_comments,with_options("x"," (?#xxx) (?#yyy) "))...),"a")

## push!(pattern,lazy(opt(comment_par)));

## parse_all(lazy(opt(comment_par)),"(?#a)")


parse(skip_whitespace_on(Base.PCRE.EXTENDED),with_options("x","  "))

parse(skip_whitespace_on(0),"\v(?#ss=)")




parse(
    after(with_log("left",alt("a","ab"))) do v
    parser(v)
    end,
    "abab")
# parse(pattern,with_options(Base.PCRE.MULTILINE,"^"))


# alt(
#     ,
#     skip_comment,
#     comment_par,
#     rep("\\E") => Always())


# function f(v)
#     with_log(v[5],Always())
# end
# map(f,comment_par)
# ParserAlchemy.infer_result_type(f,Any,comment_par,"")
# parse(parse(comment_par,"(?#abc)"),"")
# Tuple{Char,Char,Char,Array{Char,1},SubString})
# result_type(comment_par)

parse(sequence_with_options,"(?i:abc)")

<<<<<<< HEAD
macro re_str(x)
    esc(quote
        println($x)
        r=parse(seq(AtStart(),alternation,AtEnd(), transform=2),$x)
        r === nothing && error("invalid regex")
        CombinedParsers.indexed_captures(r)
        end)
=======
@testset "comments" begin
    ##@test parse(comment_par,"(?# comment)") == with_log("comment",Always())
    @test match(re"(?# comment)a","a").match == "a"
    ## match(re"(?# comment)a","a").match == "a"
>>>>>>> 5bfb1db9
end

@testset "char" begin
    ##@test match(parse(char,with_options(Base.PCRE.CASELESS,"A")) =='a'
    @test parse(char,"A") == CharIn('A')
    @test parse(char,"\\^") == CharIn('^')
    @test parse(char,"^") === nothing
    @test parse(escape_sequence(),raw"\Q[].\E")=="[]."
    ##@btime _iterate(pattern,".")
    ## @btime _iterate(pattern,"\\N")
    @test parse(character_base(8),"765")==501
    @test parse(character_base(10),"765")==765
    @test parse(character_base(16),"765")==1893
    @test parse(character_base(16),"")==0
    @test parse(seq("\\x{",character_base(16),"}",transform=v -> Char(v[2])),"\\x{10}") == '\x10'
    @test parse(rep(escaped_character),raw"\a\t\r\n") == collect("\a\t\r\n")
    @test parse(parser(parse(escaped_character,"\\o{100}")),"@")=='@'
    @test parse(parser(parse(escaped_character,"\\x10")),"\U0010")=='\x10'
    @test parse(parser(parse(escaped_character,"\\x{010}")),"\U0010")=='\x10'
    @test parse(escaped_character,"\\t")==('\t')
    @test parse(escaped_character,"\\x{0065}") == ('e')
    @test parse(character_base(8,3,3),"100")==64
    match(r"\100","@")
    match(r"\x100","@")
    match(r"\o{100}","@")
    match(r"\x1","\U0010")
end

<<<<<<< HEAD
macro test_pcre(pattern,seq,log=false)
    quote
        let name = string($seq)
            @testset "$name" begin
                pcre=Regex($pattern)
                pc  =CombinedParsers.indexed_captures(parse(alternation,$pattern))
                pcre_m = match(pcre,$seq)
                pc_m = match(pc,$seq)
                if $log
                    println("testing r\"",$pattern,"\" on \"",$seq,"\"")
                    println(pc_m)
                    println(pcre_m)
                end
                if pcre_m === nothing
                    @test pcre_m == pc_m
                else
                    @test pcre_m.match==pc_m.match
                    @test pcre_m.captures==pc_m.captures
                end
            end
        end
    end |> esc
=======
@testset "char groups" begin
    @test_pcre "\\d+" "1123"
    @test_pcre "\\D+" "abcd"
    @test_pcre "\\R" "\n"
    @test_pcre "\\W" " "
>>>>>>> 5bfb1db9
end

match(re"(ab)","ab")

@testset "brackets" begin
    @test parse(bracket_char,"a")=='a'
    @test parse(bracket,"[a-z]")==CharIn('a':'z')
    @test parse(bracket,with_options(Base.PCRE.EXTENDED_MORE,"[a-z ]"))==CharIn('a':'z')
    @test parse(bracket,"[\x3f-\x5F]")==CharIn('?':'_')
    @test parse(parser(']'),"]")==']'
    @test parse(parse(bracket,"[]abc]"),"]")==']'
    @test parse(parse(bracket,"[]-_abc-]"),"]")==']'
    parse(alternation,"[-]abc\\]")
    @test match(re"[-]abc]","a") === nothing
    @test parse(re"[]abc-]","-")=='-'
    @test parse(re" [a- z]"xxx,"b")=='b'
    @test parse(re" [a- z]"xx,"b")==nothing
    @test parse(re"[a- z]","b")==nothing
    @test parse(re"[a- z]"xx,"b")=='b'
    ##@test match(r" [a-z]"xxx,"b")==match(re" [a-z]"xxx,"b")
end

@testset "internal options" begin
    @test match(r"(?xx)[a- x]","b")==match(re"(?xx)[a- x]","b")    
    @test parse(pcre_options,"i")==Base.PCRE.CASELESS
    @test parse(parse(option_sequences,"a|b(?i)a"),"bA")==('b','A')
end

@testset "repetitions and optional" begin
    @test parse(opt('a'),"b")===missing
    @test parse(opt('a'),"a")==='a'
    @test tokenize(repetition,"{1,}") == (1,typemax(Int))
    @test parse(repetition,"*") == (0,typemax(Int))
    @test parse(repetition,"+") == (1,typemax(Int))
    @test parse(repetition,"{3}") == (3,3)
    @test parse(repetition,"?") == (0,1)
    @test match(parse(quantified,"a*"),"aaab").match=="aaa"
    @test parse(parse(quantified,"a*?"),"aa")==Char[]

    ## lazy support
    @test_pcre "a*?(abc)?" "abc"
    ## lazy rep
    @test_pcre "a(?:b|(c|e){1,2}?|d)+?(.)" "ace"
    @test parse(parse(quantified,"a*"),"aa")==Char['a','a']
    @test tokenize(quantified,"a?")|>regex_string == "a?"
    parse(quantified,"a{3}")
    parse(quantified,with_options(Base.PCRE.EXTENDED,"a {3}"))
    parse(parse(sequence,"ab*"), "abbb")
    pp=parse(sequence,"ab*")
    ##@btime _iterate(pp, "abbb")
    ##@btime match(r"ab*","abbb")
end



<<<<<<< HEAD
captured=seq(ParserTypes,
             "(",
             alt(seq("?<",name,'>', transform=2),
                 seq("?P<",name,'>', transform=2),
                 seq("?'",name,"'", transform=2),
                 ""),
             alternation,
             ")",
             transform=(v,i)->CombinedParsers.capture(Symbol(@show v[2]),v[3]));
match(parse(captured,"(ab)"),"ab")
pp = parse(captured,"(?<a>ab)")
@btime match(pp,"ab")
=======
@testset "alternations" begin
    parse(alternation,"a|b")
    parse(alternation,
          with_options(Base.PCRE.EXTENDED|Base.PCRE.EXTENDED_MORE,
                       "a {3}bc | d | [a - e]# comment?"))
    @test parse(seq(AtStart(),alternation,AtEnd(), transform=2),"")==seq()
    ## push!(pattern,alternation) ## stackoverflow
end
>>>>>>> 5bfb1db9

@testset "sequences, captures" begin
    match(parse(captured,"(ab)"),"ab")
    parse(captured,"()")    
    pp = parse(captured,"(?<a>ab)")
    @btime match(pp,"ab")
    parse(parse(captured,"(ab)"), "ab")
    parse(parse(subpattern,"(?:ab)"), "ab")
    parse(atomic_group,"(?>ab*)")|>regex_string
    parse(backreference,"(?P=ab)")|>dump
    parse(backreference,"\\1")|>dump
    parse(backreference,"\\g-1")|>dump
    parse(subroutine,"(?-1)")|>dump
    @test_pcre "((((a)(b))))(c)" "abc" true
    @test_pcre "(a)|(d)" "a" true
    @test_pcre "(a)|(d)" "d" true
    @test_pcre "(1a(2b?)*)*0" "1a1a21a2b22b0" true
    @test_pcre "(1a(2b?)*)*0" "1a1a21a2b22b0" true
    @test_pcre "(ab)*c" "ababc" true
    @test_pcre "^(ab)*c\$" "ababc" true
    @test_pcre "(?<ab>foo)\\1" "foofoo"
    re"(?<ab>foo)(?P=ab)" 
    @test_pcre "(?<ab>foo)(?P=ab)" "foofoo" true
    re"(?<ab>foo|bar)(?1)"
    @test_pcre "(?<ab>foo|bar)(?1)" "foobar" true
    @test_pcre "(ab)(?<ab>foo)\\g-1" "abfoofoo" true
    ## recursive back references
    @test_pcre "(a|b\\1)+" "aaa" true
    @test_pcre "(a|b\\1)+" "aba" true
    @test_pcre "(a|b\\1)+" "ababbaa" true
    @test_pcre "(ab)(?<ab>foo)\\g-1\\g-2" "abfoofooab" true
    @test_pcre "(se|respo)nse and ((?1)nse)" "sense and response" true
    re"(?<a>ab)(?#comment)"
    @test_pcre "^ab*(?<ab>c)" "ac"
    @test_pcre raw"\Q \Ea" " a" true "x"
    @test_pcre "a*abc?xyz+pqr{3}ab{2,}xy{4,5}pq{0,6}AB{0,}zz" "abcxyzpqrrrabbxyyyypqAzz" true
end                 


@testset "look around" begin
    pp = seq('a',rep('b'),NegativeLookbehind(seq('b','b')),rep('b'),'c')
    parse(pp, "abbbc")
    parse(map_parser(revert,pp), "cbbba")


    pp = seq('a',rep('b'),NegativeLookbehind(seq('b')),rep('b'),'c')
    parse(pp, "abbbc")
    map_parser(revert,pp)

    @test_pcre "ab*(?<=ab)c" "abc" true

    Regcomb("ab*(?<=ab)c","")
end



## last value in captures in rep
@btime match(r"(?:(a.))*","abac")

# should work? see
# https://www.pcre.org/original/doc/html/pcrepattern.html#SEC16
match(r"(?J)(?:(?<n>foo)|(?<n>bar))\k<n>","foofoo")




parse_all(re"a*(abc)?", "abc")


@test_pcre "the quick brown fox" "What the quick brown fox"











ignore_idx = [14, 15, 32, 35, 39, 40, 69, 70,75, 81,97,98,
              101,104,112,117,118,119,120,121,129,135,140,154,156,185,186,188,189,190,191,192,
              210,238,239,240,241,242,243,244,245,246:261...,275,277:280...,
              314,315,319,323:326..., 329,392,
              430,431,435,436,482,493,494,495,
              518,531:559...,562,573:580...,583:594...,598,
              608:610...,619,627:629...,647,652,653,655:658...,660,662,663,665,666,668,669,675:681...,693:699...,
              704,709,713:717...,719:726...,728,755:756...,770,771,783,784,794:798...,
              800,804:808...,811,814:817...,828,830:839...,842:890...,
              904,910,913,914,915,918:960...,962:985...,988,
              1000:1035...,1037,1039:1085...,1091,1092,1094,
              1102:1106...,1108:1111...,1113:1118...,1120,1121,1124,1126,1132,1134:1140...,1142,1145,1146,1148,1149,1152:1155...,1158,1159,1160,1167:1170...,1172,1173,1174,1176:1182...,1188:1232...,1236,1239,1240,1243,1246,1248:1252...
              ]
optimize_idx = [664,
                705,707]


<<<<<<< HEAD

## TODO: lazy rep
## @test_pcre "a(?:b|(c|e){1,2}?|d)+?(.)" "ace"
                  


parse(testspec,raw"""
/the quick brown fox/
    the quick brown fox
 0: the quick brown fox
    What do you know about the quick brown fox?
 0: the quick brown fox
\= Expect no match
    The quick brown FOX
No match
    What do you know about THE QUICK BROWN FOX?
No match
""")


tt = parse(testspec,
raw"""
/^abc$/m
    abc
 0: abc
    qqq\nabc
 0: abc
    abc\nzzz
 0: abc
    qqq\nabc\nzzz
 0: abc
"""
           )

@test_pcre tt.pattern tt.tests[1].sequence
@pcre_testset tt true

Regcomb(x::AbstractString) = @re_str(x)
Regcomb(x::CombinedParsers.WithOptions{<:AbstractString}) = set_options(x.flags,@re_str(x))
macro pcre_testset(tt,log=false)
    quote
        let ts = $(tt), name = string(ts.pattern)
            ## println(ts)
            @testset "$name" begin
                pcre=Regex(ts.pattern)
                ## pc  =CombinedParsers.indexed_captures(set_options(ts.pattern.flags,parse(alternation,ts.pattern)))
                pc  =Regcomb(ts.pattern)
                ## println(pc)
                for seq in ts.tests
                    pcre_m = match(pcre,seq.sequence)
                    pc_m = match(pc,seq.sequence)
                    if $log
                        println("testing r\"",name,"\" on \"",seq.sequence,"\"")
                        println(pc_m)
                        println(pcre_m)                    
                    end
                    if pcre_m === nothing
                        @test pcre_m == pc_m
=======
ignore_idx = optimize_idx = [14,    ## conditions
                             69,70, ## DEFINE
                             210,
                             664, ## slooow
                             706, ## slooow
                             1173] 
unsupported=Dict{Any,Any}()
errors=Any[]
@testset "pcre testset 1" begin    
    for (i,tt) in enumerate(tests[1])
        if !in(i,ignore_idx) && !in(i,optimize_idx)
            nam = string(tt[2].pattern)[1:min(end,20)]
            tr = @testset "$i $(nam)" begin
                try
                    println(i)
                    @pcre_testset tt[2] true
                catch e
                    ##sleep(.1)
                    if e isa UnsupportedError
                        @warn "unsupported" e.message tt[2].pattern
                        ##readline()
                        global unsupported
                        push!(get!(()->Any[],unsupported,e.message),(i,tt[2]))
                        (results =[],)
>>>>>>> 5bfb1db9
                    else
                        @warn "error in $i" tt[2].pattern exception=e
                        ##readline()
                        global errors
                        push!(errors,(i,tt[2]))
                    end
                end
            end
            if !isempty(tr.results)
                @warn "error in $i $(regex_string(tt[2].pattern))"
                global err_idx,err_test=i,tt[2]
                global errors
                push!(errors,(i,tt[2]))
                ##readline()
            end
        end
    end
end



@test_pcre "(|\\1xxx)+" "xxx" true
@test_pcre "(\\1xxx|)+" "xxx" true
@test_pcre "(?P<abn>\\g{abn}xxx|)+" "xxx" true

re"(\1xxx|)+"

issues = Dict(
    887 => "do I misunderstand recursive backreferences https://www.pcre.org/original/doc/html/pcrepattern.html#SEC19?",
    1146 => "case-ignoring backreferences",
    1139 => "DUPNAMES",
    1138 => "DUPNAMES",
    579:580 => "internal option s does not carry over end of subexpressions as e.g. i"
)

[ s.first => length(s.second) for s in unsupported ]
##(err_idx,err_test) = pop!(unsupported[ "\\B" ])

(err_idx,err_test) = pop!(errors);
x=err_test.pattern
err_idx = 1148
err_test=tests[1][err_idx][2];x=err_test.pattern
@pcre_testset err_test true


x
pp=Regcomb(x)
Regex(x)

subtest_idx=1
s = err_test.test[subtest_idx].sequence
err_test.test[subtest_idx].expect

mm=match(log_names(pp),s)
parse(pp,s)
getfield(mm,1).captures
match(Regex(x),s)
ParserAlchemy.flagstring(x.flags)
using StringEncodings

encode("-","ASCII")

decode(collect(UInt8(0x2d):UInt8(0x2f)),"ASCII")

collect('+':'\U002f')

s = err_test.tests_nomatch[subtest_idx]

_iterate(pp,s)
parse(pp,s)
mm.match|>lastindex
getfield(mm,1).captures


tests[1][6][2].test

i=1245 ## capture backref
i=525 ## capture backref
570
572
826
827
903
1163
1241
1242
i=1247

i=6
tt=tests[1][i]
ts=tt[2]
ttt=@pcre_testset tt[2] true
pp=Regcomb(ts.pattern)
match(pp,"abc\n ")
pp=Regex(ts.pattern)
match(pp,"abc\n ")

ttt=@testset "pcre testset 1" begin
    @test true
    @test false
end
ttt |> dump

err_idx,=i,tt
readline()
end


# I would like to do a short survey, can you please raise your hand if you
#     - have written a regex in your life?
#     If your hand is not up, you will know how to do that after this presentation.
#         Keep your hands up if you have ever rolled your own domain specific language with a parser generator or custom parser.
#     If your hand is not up, you will know how to do that after this presentation.
#         Please show your hand if you have been
#             if you delegate writing parsers.
#     If your hand is not up, you might even prefer to do write one your own in the future.

using PyCall

re_tests_py=read("CombinedParsers/test/re_tests.py",String)
re_tests = pyeval(re_tests_py,SUCCEED=1,FAIL=2,SYNTAX_ERROR=3);
length(re_tests)
e = re_tests[188]
using Test

R=@testset "python regex" begin
    for (ei,e) in enumerate(re_tests)
        ## @testset "$ei $(e[1])"
        begin
            if e[3] == 3
                @test_throws Exception Regex(e[1])
            elseif e[3] == 2
                @test match(Regex(e[1]),e[2]) === nothing
            elseif e[3] == 1
                m = match(Regex(e[1]),e[2])
                if m!==nothing
                    try
                        names = Base.PCRE.capture_names(m.regex.regex)
                        combined = pyeval(e[4];
                                          found=m.match,
                                          (Symbol("g$i") => (c===nothing ? "None" : c)
                                           for (i,c) in enumerate(m.captures))...,
                                          (Symbol(names[i]) => (c===nothing ? "None" : c)
                                           for (i,c) in enumerate(m.captures)
                                           if haskey(names,i))...)
                        @test combined==e[5]
                    catch ex
                        @test e[1] == e[2]
                    end
                else
                    @test e[1] == e[2]
                end
            end
        end
    end
end
<|MERGE_RESOLUTION|>--- conflicted
+++ resolved
@@ -1,15 +1,9 @@
 cd("/home/gregor/dev/julia")
 using Pkg
-<<<<<<< HEAD
 Pkg.activate("CombinedParsers")
 using CombinedParsers
 import CombinedParsers: ParserTypes
-=======
-Pkg.activate("ParserAlchemy")
-using ParserAlchemy
-using ParserAlchemy.Regexp
-import ParserAlchemy: ParserTypes
->>>>>>> 5bfb1db9
+using CombinedParsers.Regexp
 using BenchmarkTools
 using Test
 
@@ -80,15 +74,6 @@
 
 
 
-<<<<<<< HEAD
-# https://www.pcre.org/original/doc/html/pcrepattern.html#SEC5
-escape_sequence = seq(String,"\\Q",rep_until(CombinedParsers.any(),"\\E"),
-                      transform=(v,i)->join(v[2]));
-_iterate(escape_sequence,raw"\Q[].\E")
-push!(pattern,escape_sequence);
-=======
->>>>>>> 5bfb1db9
-
 
 ## check specific case
 err_idx = 989 
@@ -155,20 +140,10 @@
 
 parse(sequence_with_options,"(?i:abc)")
 
-<<<<<<< HEAD
-macro re_str(x)
-    esc(quote
-        println($x)
-        r=parse(seq(AtStart(),alternation,AtEnd(), transform=2),$x)
-        r === nothing && error("invalid regex")
-        CombinedParsers.indexed_captures(r)
-        end)
-=======
 @testset "comments" begin
     ##@test parse(comment_par,"(?# comment)") == with_log("comment",Always())
     @test match(re"(?# comment)a","a").match == "a"
     ## match(re"(?# comment)a","a").match == "a"
->>>>>>> 5bfb1db9
 end
 
 @testset "char" begin
@@ -197,36 +172,11 @@
     match(r"\x1","\U0010")
 end
 
-<<<<<<< HEAD
-macro test_pcre(pattern,seq,log=false)
-    quote
-        let name = string($seq)
-            @testset "$name" begin
-                pcre=Regex($pattern)
-                pc  =CombinedParsers.indexed_captures(parse(alternation,$pattern))
-                pcre_m = match(pcre,$seq)
-                pc_m = match(pc,$seq)
-                if $log
-                    println("testing r\"",$pattern,"\" on \"",$seq,"\"")
-                    println(pc_m)
-                    println(pcre_m)
-                end
-                if pcre_m === nothing
-                    @test pcre_m == pc_m
-                else
-                    @test pcre_m.match==pc_m.match
-                    @test pcre_m.captures==pc_m.captures
-                end
-            end
-        end
-    end |> esc
-=======
 @testset "char groups" begin
     @test_pcre "\\d+" "1123"
     @test_pcre "\\D+" "abcd"
     @test_pcre "\\R" "\n"
     @test_pcre "\\W" " "
->>>>>>> 5bfb1db9
 end
 
 match(re"(ab)","ab")
@@ -282,20 +232,6 @@
 
 
 
-<<<<<<< HEAD
-captured=seq(ParserTypes,
-             "(",
-             alt(seq("?<",name,'>', transform=2),
-                 seq("?P<",name,'>', transform=2),
-                 seq("?'",name,"'", transform=2),
-                 ""),
-             alternation,
-             ")",
-             transform=(v,i)->CombinedParsers.capture(Symbol(@show v[2]),v[3]));
-match(parse(captured,"(ab)"),"ab")
-pp = parse(captured,"(?<a>ab)")
-@btime match(pp,"ab")
-=======
 @testset "alternations" begin
     parse(alternation,"a|b")
     parse(alternation,
@@ -304,7 +240,6 @@
     @test parse(seq(AtStart(),alternation,AtEnd(), transform=2),"")==seq()
     ## push!(pattern,alternation) ## stackoverflow
 end
->>>>>>> 5bfb1db9
 
 @testset "sequences, captures" begin
     match(parse(captured,"(ab)"),"ab")
@@ -402,67 +337,6 @@
 optimize_idx = [664,
                 705,707]
 
-
-<<<<<<< HEAD
-
-## TODO: lazy rep
-## @test_pcre "a(?:b|(c|e){1,2}?|d)+?(.)" "ace"
-                  
-
-
-parse(testspec,raw"""
-/the quick brown fox/
-    the quick brown fox
- 0: the quick brown fox
-    What do you know about the quick brown fox?
- 0: the quick brown fox
-\= Expect no match
-    The quick brown FOX
-No match
-    What do you know about THE QUICK BROWN FOX?
-No match
-""")
-
-
-tt = parse(testspec,
-raw"""
-/^abc$/m
-    abc
- 0: abc
-    qqq\nabc
- 0: abc
-    abc\nzzz
- 0: abc
-    qqq\nabc\nzzz
- 0: abc
-"""
-           )
-
-@test_pcre tt.pattern tt.tests[1].sequence
-@pcre_testset tt true
-
-Regcomb(x::AbstractString) = @re_str(x)
-Regcomb(x::CombinedParsers.WithOptions{<:AbstractString}) = set_options(x.flags,@re_str(x))
-macro pcre_testset(tt,log=false)
-    quote
-        let ts = $(tt), name = string(ts.pattern)
-            ## println(ts)
-            @testset "$name" begin
-                pcre=Regex(ts.pattern)
-                ## pc  =CombinedParsers.indexed_captures(set_options(ts.pattern.flags,parse(alternation,ts.pattern)))
-                pc  =Regcomb(ts.pattern)
-                ## println(pc)
-                for seq in ts.tests
-                    pcre_m = match(pcre,seq.sequence)
-                    pc_m = match(pc,seq.sequence)
-                    if $log
-                        println("testing r\"",name,"\" on \"",seq.sequence,"\"")
-                        println(pc_m)
-                        println(pcre_m)                    
-                    end
-                    if pcre_m === nothing
-                        @test pcre_m == pc_m
-=======
 ignore_idx = optimize_idx = [14,    ## conditions
                              69,70, ## DEFINE
                              210,
@@ -487,7 +361,6 @@
                         global unsupported
                         push!(get!(()->Any[],unsupported,e.message),(i,tt[2]))
                         (results =[],)
->>>>>>> 5bfb1db9
                     else
                         @warn "error in $i" tt[2].pattern exception=e
                         ##readline()
