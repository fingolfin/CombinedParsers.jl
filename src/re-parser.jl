
## TODO:
# https://www.pcre.org/original/doc/html/pcrepattern.html#SEC2
# affect . ^ $
# alt("(*CR)" => with_doc(CharNotIn('\r'), "carriage return"),
#     "(*LF)" => with_doc(CharNotIn('\r'), "linefeed"),
#     "(*CRLF)" => with_doc("carriage return, followed by linefeed"),
#     "(*ANYCRLF)" => with_doc("any of the three above"),
#     "(*ANY)" => with_doc("all Unicode newline sequences"))

#(*NO_AUTO_POSSESS)
#(*LIMIT_MATCH=d)
#(*LIMIT_RECURSION=d)
whitespace_string = " \t\U0085\U200E\U200F\U2028\U2029"*"\U2029\U000C\U000B"
whitespace = CharIn(whitespace_string)
meta_chars = raw"\^$.[|()?*+{"

# The horizontal space characters are:
horizontal_space=(
    '\U0009', # "Horizontal tab (HT)"),
    '\U0020', # "Space"),
    '\U00A0', # "Non-break space"),
    '\U1680', # "Ogham space mark"),
    '\U180E', # "Mongolian vowel separator"),
    '\U2000', # "En quad"),
    '\U2001', # "Em quad"),
    '\U2002', # "En space"),
    '\U2003', # "Em space"),
    '\U2004', # "Three-per-em space"),
    '\U2005', # "Four-per-em space"),
    '\U2006', # "Six-per-em space"),
    '\U2007', # "Figure space"),
    '\U2008', # "Punctuation space"),
    '\U2009', # "Thin space"),
    '\U200A', # "Hair space"),
    '\U202F', # "Narrow no-break space"),
    '\U205F', # "Medium mathematical space"),
    '\U3000' # "Ideographic space"))
)

# The vertical space characters are:
vertical_space=(
    '\U000A', # "Linefeed (LF)"),
    '\U000B', # "Vertical tab (VT)"),
    '\U000C', # "Form feed (FF)"),
    '\U000D', # "Carriage return (CR)"),
    '\U0085', # "Next line (NEL)"),
    '\U2028', # "Line separator"),
    '\U2029') # "Paragraph separator"))


bracket_range(start) =
    with_name(:char_range,Sequence(start,
        skip_whitespace_on(Base.PCRE.EXTENDED_MORE,Repeat),
        '-',
        skip_whitespace_on(Base.PCRE.EXTENDED_MORE,Repeat),
        bracket_char) do v
<<<<<<< HEAD
            if v[1] isa CombinedParsers.WithOptions && ( v[1].flags & Base.PCRE.CASELESS > 0 )
=======
            if v[1] isa WithOptions && ( v[1].flags & Base.PCRE.CASELESS > 0 )
>>>>>>> 64670c7a
                cs = convert(Char,v[1]):convert(Char,v[5])
                CharIn(unique([ ( lowercase(x) for x in cs )...,
                                ( uppercase(x) for x in cs )... ]))
            else
                cs = convert(Char,v[1]):convert(Char,v[5])
                CharIn(cs)
            end
        end)

function character_base(base,mind=0,maxd=typemax(Int))
    dig = if base == 16
        hex_digit
    elseif base == 8
        CharIn('0':'7')
    elseif base ==10
        CharIn('0':'9')
    else
        error()
    end
    Repeat(Int,dig,(mind,maxd)) do v
        isempty(v) ? 0 : parse(Int,join(v),base=base)
    end
end

skip_whitespace_on(flags, wrap=identity) =
    with_name(:skip_ws,on_options(
        flags,
        wrap(CharIn(whitespace_string...,'\n'))=>Always()))


bsr = Atomic(Either("\r\n",CharIn('\n','\x0b','\f','\r','\U0085', '\U2028','\U2029'))); # backslash R (BSR)

skip_whitespace_and_comments =
    Repeat(Either(
        skip_whitespace_on(
            Base.PCRE.EXTENDED),
        ## comment
        on_options(
            Base.PCRE.EXTENDED,
            with_name(
                :comment,
                Sequence('#',Repeat(whitespace),
                    Repeat_until(
                        AnyChar(),
                        Sequence(Repeat(whitespace),Either(bsr,AtEnd())),
                        wrap = JoinSubstring
                    )) do v
                with_log(v[3],Always())
                end
            )),
        with_name(
            :comment,
            Sequence(
                "(?#",Repeat(whitespace),
                Repeat_until(
                    AnyChar(),
                    Sequence(Repeat(whitespace),')'),
                    wrap = JoinSubstring
                )) do v
        with_log(v[3],Always())
        end))) do v
            [a for a in v if !isa(a,Always)]
        end;

make_control(c) =
    let ui=UInt32(uppercase(c))
        ui > 127 && error("no control-$c character")
        Char(xor(ui, 0x40))
    end


seq_log(f::Function,a...) =
    Sequence(f, ( with_log("$i",e) for (i,e) in enumerate(a) )...)

struct UnsupportedError <: Exception
    message::String
end
Base.showerror(io::IO, e::UnsupportedError) = print(io,"unsupported PCRE syntax ",e.message)

 
hex_digit = CharIn('A':'F','a':'f','0':'9')
integer = Sequence(Optional('-'),character_base(10,1)) do v
    if v[1]===missing
        v[2]
    else
        -v[2]
    end
end

at_linestart = Either(AtStart(),PositiveLookbehind(bsr))
lineend   = Either(AtEnd(),bsr)
at_lineend   = Either(AtEnd(),PositiveLookahead(bsr))


# pattern alternatives
# circumflex and dollar https://www.pcre.org/original/doc/html/pcrepattern.html#SEC6
pattern = Either(
    on_options(Base.PCRE.MULTILINE, '^' => at_linestart),
    '^' => AtStart(),
    on_options(Base.PCRE.MULTILINE, '$' => at_lineend),
    on_options(Base.PCRE.DOLLAR_ENDONLY, '$' => AtEnd()),
    '$' => Either(AtEnd(),
                  PositiveLookahead(Sequence(2,'\n',AtEnd())))
);

# Either allows adding alternatives qith push!, that themselves use the Either object for recursive parsers.

# https://www.regular-expressions.info/refcharacters.html
# https://www.pcre.org/original/doc/html/pcrepattern.html#SEC4
char =  Either(
    CharNotIn([ c for c in meta_chars]),
    Sequence(2,'\\', CharIn(meta_chars))) do v
        convert(AbstractParser,v)
    end
@with_names repeatable = Either{AbstractParser}(Any[char])
push!(pattern,repeatable);

# https://www.pcre.org/original/doc/html/pcrepattern.html#SEC5
escape_sequence(stop=AtEnd()) =
    Sequence(2,"\\Q",
        Repeat_until(AnyChar(),
                  Either("\\E",PositiveLookahead(stop)),
                  wrap=JoinSubstring));
push!(pattern,
      map(parser, with_name(:escape_sequence, escape_sequence())));


word=CharIn(UnicodeClass("L","N"),'_')

non_word=CharNotIn(UnicodeClass("L","N"),'_')
non_word_ = Either(non_word,AtStart(),AtEnd())

word_boundary = Either(
    Sequence(PositiveLookbehind(word),PositiveLookahead(non_word_)),
    Sequence(PositiveLookbehind(non_word_),PositiveLookahead(word))
)
    
@with_names simple_assertion =
    Sequence(2,
        '\\',
        Either(
            'A' => AtStart(),
            map_at('G') do v,i
            @warn "limited \\G support: ignoring pcre2 startoffset"
            AtStart()
            end,
            'z' => AtEnd(),
            'Z' => PositiveLookahead(Sequence(Optional(bsr),AtEnd())),
            'b' => word_boundary,
            'B' => NegativeLookahead(word_boundary)
        ))
push!(pattern,simple_assertion);

push!(pattern,parser( "\\R" => bsr ));

name = JoinSubstring(
    Sequence(CharIn('a':'z','A':'Z','_'),
        Repeat(CharIn('0':'9','a':'z','A':'Z','_'))))

# https://www.pcre.org/original/doc/html/pcrepattern.html#SEC19
@with_names backreference = map(
    Either(
        Sequence(2,'\\',Either(
            integer, ## todo: maybe octal char
            Sequence(2,'g',integer),
            Sequence(2,"g{",integer,'}'),
            Sequence(2,"g{",name,'}'),
            Sequence(2,"k<",name,'>'),  # perl
            Sequence(2,"k'",name,'\''), # 
        )),
        Sequence(2,"(?P=",name,')'))) do v
            Backreference(v) do
                ## todo: backreference, if a capture with number (in decimal) is defined,
                ## escaped_character otherwise (if name/index not found)
                #   \ddd      character with octal code ddd, or back reference
                ## todo: error on \g<ddd>
                v isa Integer || error("capture group $v not found!")
                parse(Sequence(character_base(8,1,3),
                          Repeat(AnyChar())) do v
                      Sequence(parser(Char(v[1])),
                          v[2]...)
                      end,
                      "$v")
            end
        end;
push!(repeatable,backreference);


@with_names escaped_character = 
    Sequence(2, '\\',
             Either(
                 'a' => ('\a'), # alarm, that is, the BEL character (hex 07)
                 Sequence('c',AnyChar()) do v  # \cx "control-x", where x is any ASCII character
                 make_control(v[2])
                 end,
                 'e' => '\e',   #  escape (hex 1B)
                 'f' => '\f',   #  form feed (hex 0C)
                 'n' => '\n',   #  linefeed (hex 0A)
                 'r' => '\r',   #  carriage return (hex 0D)
                 't' => '\t',   #  tab (hex 09)
                 '"' => '"',
                 #   \0dd      character with octal code 0dd
                 Sequence('0',character_base(8,0,2)) do v; Char(v[2]); end,
                 #   \ddd      character with octal code ddd, or back reference
                 ## Sequence(Char,character_base(8,3,3), transform=v->(Char(v[1]))),
                 ## see backreference, if a capture with number (in decimal) is defined
                 #   \o{ddd..} character with octal code ddd..
                 Sequence('o','{',character_base(8),'}') do v; Char(v[3]); end,
                 #   \xhh      character with hex code hh
                 Sequence('x','{',character_base(16),'}') do v; Char(v[3]); end,
                 #   \x{hhh..} character with hex code hhh.. (non-JavaScript mode)
                 Sequence('x',character_base(16,0,2)) do v; Char(v[2]); end,
                 #   \uhhhh    character with hex code hhhh (JavaScript mode only)
                 Sequence('h',character_base(16,4,4)) do v; Char(v[2]); end,
                 CharNotIn('Q','E')
             ))


@with_names generic_character_type =
    Sequence(2,
        '\\',
        Either(
            # "any decimal digit"),
            'd' => CharIn('0':'9'),
            # "any character that is not a decimal digit"),
            'D' => CharNotIn('0':'9'),
            # "any horizontal white space character"),
            'h' => CharIn(horizontal_space...),
            # "any character that is not a horizontal white space character"),
            'H' => CharNotIn(horizontal_space...),
            # "any white space character"),
            's' => CharIn(horizontal_space...,vertical_space...),
            # "any character that is not a white space character"),
            'S' => CharNotIn(horizontal_space...,vertical_space...),
            # "any vertical white space character"),
            'v' => CharIn(vertical_space...),
            # "any character that is not a vertical white space character"),
            'V' => CharNotIn(vertical_space...),
            # "any "word" character"),
            'w' => word,
            # "any "non-word" character"),
            'W' => non_word,
        ));
push!(repeatable,generic_character_type);



# https://www.regular-expressions.info/posixbrackets.html#class
bracket_char = let bracket_meta_chars = raw"]\^-"
    Either(
        CharNotIn([ c for c in bracket_meta_chars]),
        escaped_character
    )
end;


<<<<<<< HEAD
@with_names bracket=seq(
    CombinedParsers.AbstractParser,
    '[',opt('^')
    , rep(alt(
=======
@with_names bracket=Sequence(
    AbstractParser,
    '[',Optional('^')
    , Repeat(Either(
>>>>>>> 64670c7a
        bracket_range(']'),
        ']'=>']'),(0,1))
    , Repeat(Either(
        Sequence(
            2,
            "[:",
            Either(
                "alnum" => CharIn(UnicodeClass("L","N")), # Xan
                "alpha" => CharIn(UnicodeClass("L")),
                ##"ascii" => CharIn(UnicodeClass("InBasicLatin")),
                "blank" => CharIn(UnicodeClass("Zs"),'\t'),
                "cntrl" => CharIn(UnicodeClass("Cc")),
                "digit" => CharIn(UnicodeClass("Nd")),
                "graph" => CharNotIn(UnicodeClass("Z","C")),
                "lower" => CharIn(UnicodeClass("Ll")),
                "print" => CharIn(UnicodeClass("C")),
                "punct" => CharIn(UnicodeClass("P")),
                "space" => CharIn(UnicodeClass("Z"),'\t','\r','\n','\v','\f'),
                "upper" => CharIn(UnicodeClass("Lu")),
                "word" => CharIn(UnicodeClass("L","Nl","Nd","Pc")),
                "xdigit" => hex_digit,
            ),
            ":]"),
        skip_whitespace_on(Base.PCRE.EXTENDED_MORE,Repeat) => Never(),
        "\\E" => Never(),
        with_name(:escape_sequence,map(v->CharIn(v),escape_sequence())),
        generic_character_type,
        bracket_range(bracket_char),
        map(v->convert(AbstractParser,v),bracket_char),
        '^'=>'^',
        '-'=>'-'))
    , ']') do v
        r = (filter(!(x->isa(x,Never)),v[3])...,
             filter(!(x->isa(x,Never)),v[4])...)
        if v[2]===missing
            CharIn(r...)
        else
            CharNotIn(r...)
        end
    end;
push!(repeatable,bracket);


# https://www.pcre.org/original/doc/html/pcrepattern.html#SEC17
@with_names repetition = Either(
    "+"=>(1,typemax(Int)),
    "*"=>(0,typemax(Int)),
    "?"=>(0,1),
    Sequence(Tuple{Int,Int},
        "{",integer,
        Optional(Sequence(2,",",Optional(integer, default=typemax(Int)))),"}") do v
    if v[3] isa Missing
    (v[2],v[2])
    else
    (v[2],v[3])
    end
    end
)

@with_names quantified=Sequence(
    AbstractParser,
    skip_whitespace_and_comments,
    repeatable,
    skip_whitespace_and_comments, ## for test 1130, preserve in map?
    Optional(repetition, default=(1,1)),
    skip_whitespace_and_comments,
    Optional(map(v->convert(Char,v),CharIn('+','?'))), # possessive quantifier, strip option
    skip_whitespace_and_comments
) do v
    pat = sSequence(v[2],v[3]...)
    result = if v[4]==(1,1)
        parser(pat)
    elseif v[4]==(0,1)
        Optional(pat)
    else
        Repeat(pat,v[4])
    end
    if v[6] === missing
        result
    elseif v[6]=='+'
        Atomic(result)
    elseif v[6]=='?'
        Lazy(result)
    else
        result
    end
end;
push!(pattern, quantified)


# Sequences and Alternation
@with_names sequence = Repeat(pattern) do v
    length(v) ==1 ? v[1] : Sequence(v...)
end;



<<<<<<< HEAD
alternations = seq(
    sequence, rep(seq('|',sequence, transform=2))) do v
        CombinedParsers.AbstractParser[v[1],v[2]...]
    end;

import CombinedParsers: pcre_options
=======
alternations = Sequence(
    sequence, Repeat(Sequence(2, '|',sequence))) do v
        AbstractParser[v[1],v[2]...]
    end;

>>>>>>> 64670c7a
#  Options apply to subpattern, 
#  (a(?i)b|c)
#  matches "ab", "aB", and "c".
#
#  Note, in PCRE, "
#  changes made in one alternative do carry on into
#  subsequent branches within the same subpattern. For
#  example,
#
#  (a(?i)b|c)
#
# matches "ab", "aB", "c", and "C", even though when
# matching "C" the first branch is abandoned before the
# option setting. This is because the effects of option
# settings happen at compile time. There would be some
# very weird behaviour otherwise."
@with_names pcre_option_start = Sequence(
    2,
    "(?",
    Either(Sequence(Optional('^'),
                    Either(Sequence(pcre_options,
                                    Optional(Sequence(2, '-',pcre_options), default=UInt32(0))),
                           Sequence(Tuple{UInt32,UInt32},'-',pcre_options) do v
                           (UInt32(0),v[2])
                           end)
           ) do v
    if v[1]===missing
    # The two "extended" options are not independent; unsetting either one cancels the effects of both of them.
    affects_extended = !iszero((v[2][1] | v[2][2]) & ( Base.PCRE.EXTENDED | Base.PCRE.EXTENDED_MORE ))
    v[2][1], affects_extended ? (v[2][1] | ( Base.PCRE.EXTENDED | Base.PCRE.EXTENDED_MORE )) : v[2][2]
    else
    (v[2][1],Base.PCRE.CASELESS | Base.PCRE.MULTILINE | Base.PCRE.NO_AUTO_CAPTURE | Base.PCRE.DOTALL| Base.PCRE.EXTENDED | Base.PCRE.EXTENDED_MORE | v[2][2])
    end
    end,
    '^' => (UInt32(0),Base.PCRE.CASELESS | Base.PCRE.MULTILINE | Base.PCRE.NO_AUTO_CAPTURE | Base.PCRE.DOTALL | Base.PCRE.EXTENDED  | Base.PCRE.EXTENDED_MORE )
));


options_alternations = after(
    Sequence(pcre_option_start,Optional(')')),
    Vector{AbstractParser}) do l
        set_options(l[1]..., l[2] === missing ?  Sequence(1, alternations,')') : alternations)
    end;

option_sequences = map(
    AbstractParser,
    Sequence(
        alternations,
        Repeat(options_alternations))) do v
            r = Any[ AbstractParser[e] for e in v[1] ]
            ro = v[2]
            for i in 1:length(ro)
                length(ro[i])>0 && push!(r[end],popfirst!(ro[i]))
                for x in ro[i]
                    ## if length(ro[i])>0
                    ## @show r[end],x
                    push!(r,AbstractParser[ x ])
                end
            end
            sEither( ( sSequence(x...) for x in r)... )
        end;
alternation = option_sequences;


# Atomic groups
# https://www.pcre.org/original/doc/html/pcrepattern.html#SEC18
@with_names atomic_group=Sequence("(",Either("?>","*atomic:"),alternation,")") do v
    Atomic(v[3])
end;
push!(repeatable,atomic_group);

@with_names captured=Sequence("(",
             Either(Sequence(2,"?<",name,'>'),
                 Sequence(2,"?P<",name,'>'),
                 Sequence(2,"?'",name,"'"),
                 ""),
             alternation,
             ")") do v
<<<<<<< HEAD
                 with_name(v[2],CombinedParsers.capture(Symbol(v[2]),v[3]))
=======
                 with_name(v[2],Capture(Symbol(v[2]),v[3]))
>>>>>>> 64670c7a
             end;
push!(repeatable,captured);



@with_names subpattern=Sequence(
    2,
    "(?:",alternation,")");
push!(repeatable,subpattern);


@with_names lookahead=Sequence(
    2,
    "(",
    Either(Sequence(v -> look_ahead(true,v[2]),
            Either("?=","*positive_lookahead:","*pla:"),alternation),
        Sequence(v -> look_ahead(false,v[2]),
            Either("?!","*negative_lookahead:","*nla:"),alternation)),
    ")");
push!(pattern,lookahead);



@with_names lookbehind=Sequence(
    2,
    "(",
    Either(Sequence(v -> look_behind(true,v[2]),
            Either("?<=","*positive_lookbehind:","*plb:"),alternation),
        Sequence(v -> look_behind(false,v[2]),
            Either("?<!","*negative_lookbehind:","*nlb:"),alternation)),
    ")");
push!(pattern,lookbehind);



# https://www.pcre.org/original/doc/html/pcrepattern.html#SEC19
@with_names subroutine = Sequence(
    2,"(?",
    Either(Sequence(Either('+','-',""),
            integer) do v
        Subroutine(nothing,Symbol(v[1]),v[2])
        end,
        Sequence(Either('&',"P>"), name) do v 
        Subroutine(Symbol(v[2]),Symbol(""),-1)
        end),
    ')');
push!(repeatable,subroutine);

@with_names resetting_capture_numbers = Sequence(
    "(?|",
    alternation,
    ")") do v
        DupSubpatternNumbers(v[2])
    end;
push!(repeatable,resetting_capture_numbers);


@with_names condition = Either(
    Sequence(2,'(',Either(integer,
                  "DEFINE",
                  Sequence('R',Either(integer,Sequence(2,'&',name))),
                  Sequence(2,'\'',name,'\''),
                  Sequence(2,'<',name,'>'),
                  name),
        ')'),
    lookbehind,
    lookahead)

@with_names conditional = map(
    Sequence("(?",condition,
        sequence,
        Optional(Sequence(2,"|",sequence), default=Always()),
        ")")) do v
            c = v[2]
            if c=="DEFINE"
                Atomic(Either(Always(),v[3])) ## ignore in match
            elseif c isa Union{Integer,AbstractString}
                Conditional(Backreference(c) do
                            c == "R" && return Subroutine()
                            c isa Integer ? Backreference(()->error("?"),nothing, c) : error("no capture group $c")
                            end,
                            v[3],v[4])
                                      elseif c isa AbstractParser
                Conditional(c,v[3],v[4])
            else
                Conditional(Subroutine(c[2]),v[3],v[4])
            end
        end
push!(repeatable, conditional);


# https://www.regular-expressions.info/refbasic.html
dot = Either(
    on_options(Base.PCRE.DOTALL,'.') => AnyChar(), ## todo: allow \n matching context 
    '.' => CharNotIn('\n'), ## todo: allow \n matching context 
    "\\N" => CharNotIn('\n')
)
push!(repeatable,dot);

push!(repeatable,map(parser,escaped_character));


# https://www.pcre.org/original/doc/html/pcrepattern.html#SEC13
@with_names sequence_with_options = after(
    Sequence(1,pcre_option_start,':'),AbstractParser) do v
        Sequence(1,set_options(v..., alternation),')')
    end
push!(repeatable,sequence_with_options);

# https://www.pcre.org/original/doc/html/pcrepattern.html#SEC27
@with_names backtrack_control = Sequence(
    2,"(*",
    Either(Sequence("ACCEPT",Optional(Sequence(2,":",JoinSubstring(Repeat_stop(AnyChar(),parser(')')))))) do v; throw(UnsupportedError("ACCEPT")); end,
        Sequence(Either("FAIL","F"),Optional(Sequence(2,":",JoinSubstring(Repeat_stop(AnyChar(),parser(')')))))) do v; Never(); end,
        Sequence("PRUNE",Optional(Sequence(2,":",JoinSubstring(Repeat_stop(AnyChar(),parser(')')))))) do v; throw(UnsupportedError("PRUNE")); end,
        Sequence("SKIP",Optional(Sequence(2,":",JoinSubstring(Repeat_stop(AnyChar(),parser(')')))))) do v; throw(UnsupportedError("SKIP")); end,
        Sequence(Optional(parser("MARK")),':',
            JoinSubstring(Repeat_stop(AnyChar(),parser(')')))) do v; with_log(v[3],Always()); end,
        Sequence("COMMIT",Optional(Sequence(2,":",JoinSubstring(Repeat_stop(AnyChar(),parser(')')))))) do v; throw(UnsupportedError("COMMIT")); end,
        Sequence("THEN",Optional(Sequence(2,":",JoinSubstring(Repeat_stop(AnyChar(),parser(')')))))) do v; throw(UnsupportedError("THEN")); end,
        ),
    ")");
push!(pattern,backtrack_control);

push!(pattern,map(Either("\\K")) do v throw(UnsupportedError(v)); end);

<<<<<<< HEAD
pcre_parser = seq(AtStart(),alternation,AtEnd()) do v
    CombinedParsers.indexed_captures(v[2])
=======
export pcre_parser, @re_str, Regcomb
pcre_parser = Sequence(AtStart(),alternation,AtEnd()) do v
    indexed_captures(v[2])
>>>>>>> 64670c7a
end

function Regcomb(x)
    try 
        r=parse(pcre_parser,x)
        r === nothing && error("invalid regex")
        r
    catch e
        if e isa UnsupportedError
            println(x,": ",e)
            throw(UnsupportedError(e.message))
        else
            rethrow(e)
        end
    end
end

<<<<<<< HEAD
function Regcomb(x::CombinedParsers.CatStrings)
=======
function Regcomb(x::CatStrings)
>>>>>>> 64670c7a
    try 
        r=parse(pcre_parser,x)
        r === nothing && error("invalid regex")
        r
    catch e
        if e isa UnsupportedError
            println(x,": ",e)
            throw(UnsupportedError(e.message))
        else
            rethrow(e)
        end
    end
end

<<<<<<< HEAD
import CombinedParsers: pcre_options_parser
=======
>>>>>>> 64670c7a

function Regcomb(x::AbstractString,flags::AbstractString)
    o = parse(pcre_options_parser,flags)
    Regcomb(with_options(o...,x))
end

macro re_str(x)
    esc(quote
        Regcomb($x)
        end)
end

macro re_str(x,flags)
    esc(quote
        Regcomb($x,$flags)
        end)
end


macro test_pcre(pattern,seq,log=false,flags="")
    quote
        let name = string($seq)
            @testset "$name" begin
                pcre=Regex($pattern,$flags)
                pc  =Regcomb($pattern,$flags)
                pcre_m = match(pcre,$seq)
                pc_m = match(pc,$seq)
                if $log
                    @info "testing r\"$($pattern)\" on \"$($seq)\"" pc_m pcre_m
                end
                @test pcre_m == pc_m
            end
        end
    end |> esc
end
<|MERGE_RESOLUTION|>--- conflicted
+++ resolved
@@ -55,11 +55,7 @@
         '-',
         skip_whitespace_on(Base.PCRE.EXTENDED_MORE,Repeat),
         bracket_char) do v
-<<<<<<< HEAD
-            if v[1] isa CombinedParsers.WithOptions && ( v[1].flags & Base.PCRE.CASELESS > 0 )
-=======
             if v[1] isa WithOptions && ( v[1].flags & Base.PCRE.CASELESS > 0 )
->>>>>>> 64670c7a
                 cs = convert(Char,v[1]):convert(Char,v[5])
                 CharIn(unique([ ( lowercase(x) for x in cs )...,
                                 ( uppercase(x) for x in cs )... ]))
@@ -316,17 +312,10 @@
 end;
 
 
-<<<<<<< HEAD
-@with_names bracket=seq(
-    CombinedParsers.AbstractParser,
-    '[',opt('^')
-    , rep(alt(
-=======
 @with_names bracket=Sequence(
     AbstractParser,
     '[',Optional('^')
     , Repeat(Either(
->>>>>>> 64670c7a
         bracket_range(']'),
         ']'=>']'),(0,1))
     , Repeat(Either(
@@ -424,20 +413,11 @@
 
 
 
-<<<<<<< HEAD
-alternations = seq(
-    sequence, rep(seq('|',sequence, transform=2))) do v
-        CombinedParsers.AbstractParser[v[1],v[2]...]
-    end;
-
-import CombinedParsers: pcre_options
-=======
 alternations = Sequence(
     sequence, Repeat(Sequence(2, '|',sequence))) do v
         AbstractParser[v[1],v[2]...]
     end;
 
->>>>>>> 64670c7a
 #  Options apply to subpattern, 
 #  (a(?i)b|c)
 #  matches "ab", "aB", and "c".
@@ -516,11 +496,7 @@
                  ""),
              alternation,
              ")") do v
-<<<<<<< HEAD
-                 with_name(v[2],CombinedParsers.capture(Symbol(v[2]),v[3]))
-=======
                  with_name(v[2],Capture(Symbol(v[2]),v[3]))
->>>>>>> 64670c7a
              end;
 push!(repeatable,captured);
 
@@ -647,14 +623,9 @@
 
 push!(pattern,map(Either("\\K")) do v throw(UnsupportedError(v)); end);
 
-<<<<<<< HEAD
-pcre_parser = seq(AtStart(),alternation,AtEnd()) do v
-    CombinedParsers.indexed_captures(v[2])
-=======
 export pcre_parser, @re_str, Regcomb
 pcre_parser = Sequence(AtStart(),alternation,AtEnd()) do v
     indexed_captures(v[2])
->>>>>>> 64670c7a
 end
 
 function Regcomb(x)
@@ -671,30 +642,6 @@
         end
     end
 end
-
-<<<<<<< HEAD
-function Regcomb(x::CombinedParsers.CatStrings)
-=======
-function Regcomb(x::CatStrings)
->>>>>>> 64670c7a
-    try 
-        r=parse(pcre_parser,x)
-        r === nothing && error("invalid regex")
-        r
-    catch e
-        if e isa UnsupportedError
-            println(x,": ",e)
-            throw(UnsupportedError(e.message))
-        else
-            rethrow(e)
-        end
-    end
-end
-
-<<<<<<< HEAD
-import CombinedParsers: pcre_options_parser
-=======
->>>>>>> 64670c7a
 
 function Regcomb(x::AbstractString,flags::AbstractString)
     o = parse(pcre_options_parser,flags)
